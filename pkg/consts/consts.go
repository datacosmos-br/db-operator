--- conflicted
+++ resolved
@@ -59,19 +59,12 @@
 
 // Kubernetes Annotations
 const (
-<<<<<<< HEAD
-	TEMPLATE_ANNOTATION_KEY        = "kinda.rocks/db-operator-templated-keys"
-	SECRET_FORCE_RECONCILE         = "kinda.rocks/secret-force-reconcile"
-	DATABASE_FORCE_FULL_RECONCILE  = "kinda.rocks/db-force-full-reconcile"
-	USED_OBJECTS                   = "kinda.rocks/used-objects"
-=======
 	TEMPLATE_ANNOTATION_KEY       = "kinda.rocks/db-operator-templated-keys"
 	SECRET_FORCE_RECONCILE        = "kinda.rocks/secret-force-reconcile"
 	DATABASE_FORCE_FULL_RECONCILE = "kinda.rocks/db-force-full-reconcile"
 	USED_OBJECTS                  = "kinda.rocks/used-objects"
 	// This annotation should be used, when a DbUser is not allowed to log in
 	// with password
->>>>>>> 23610d89
 	RDS_IAM_IMPERSONATE_WORKAROUND = "kinda.rocks/rds-iam-impersonate"
 	// On instances where the admin is not a super user, it might not be able
 	// to drop owned by user, so we need to grant the user to the admin,
