/*
 * Copyright 2023 DB-Operator Authors
 *
 * Licensed under the Apache License, Version 2.0 (the "License");
 * you may not use this file except in compliance with the License.
 * You may obtain a copy of the License at
 *
 * http://www.apache.org/licenses/LICENSE-2.0
 *
 * Unless required by applicable law or agreed to in writing, software
 * distributed under the License is distributed on an "AS IS" BASIS,
 * WITHOUT WARRANTIES OR CONDITIONS OF ANY KIND, either express or implied.
 * See the License for the specific language governing permissions and
 * limitations under the License.
 */

package controllers

import (
	"context"
	"errors"
	"fmt"
	"slices"
	"strconv"
	"time"

	kindav1beta1 "github.com/db-operator/db-operator/api/v1beta1"
	commonhelper "github.com/db-operator/db-operator/internal/helpers/common"
	dbhelper "github.com/db-operator/db-operator/internal/helpers/database"
	kubehelper "github.com/db-operator/db-operator/internal/helpers/kube"
	"github.com/db-operator/db-operator/internal/utils/templates"
	"github.com/db-operator/db-operator/pkg/consts"
	"github.com/db-operator/db-operator/pkg/utils/database"
	"github.com/db-operator/db-operator/pkg/utils/kci"
	corev1 "k8s.io/api/core/v1"
	k8serrors "k8s.io/apimachinery/pkg/api/errors"
	"k8s.io/apimachinery/pkg/runtime"
	"k8s.io/apimachinery/pkg/types"
	"k8s.io/client-go/tools/record"
	ctrl "sigs.k8s.io/controller-runtime"
	"sigs.k8s.io/controller-runtime/pkg/client"
	"sigs.k8s.io/controller-runtime/pkg/log"
	"sigs.k8s.io/controller-runtime/pkg/reconcile"
)

// DbUserReconciler reconciles a DbUser object
type DbUserReconciler struct {
	client.Client
	Scheme       *runtime.Scheme
	Interval     time.Duration
	Recorder     record.EventRecorder
	CheckChanges bool
	kubeHelper   *kubehelper.KubeHelper
}

// +kubebuilder:rbac:groups=kinda.rocks,resources=dbusers,verbs=get;list;watch;create;update;patch;delete
// +kubebuilder:rbac:groups=kinda.rocks,resources=dbusers/status,verbs=get;update;patch
// +kubebuilder:rbac:groups=kinda.rocks,resources=dbusers/finalizers,verbs=update

// Reconcile a DbUser object
func (r *DbUserReconciler) Reconcile(ctx context.Context, req ctrl.Request) (ctrl.Result, error) {
	log := log.FromContext(ctx)
	reconcilePeriod := r.Interval * time.Second
	reconcileResult := reconcile.Result{RequeueAfter: reconcilePeriod}

	dbusercr := &kindav1beta1.DbUser{}
	err := r.Get(ctx, req.NamespacedName, dbusercr)
	if err != nil {
		if k8serrors.IsNotFound(err) {
			// Requested object not found, could have been deleted after reconcile request.
			// Owned objects are automatically garbage collected. For additional cleanup logic use finalizers.
			// Return and don't requeue
			return reconcileResult, nil
		}
		// Error reading the object - requeue the request.
		log.Error(err, "Couldn't get a DbUser resource")
		return reconcileResult, err
	}

	// Update object status always when function exit abnormally or through a panic.
	defer func() {
		if err := r.Status().Update(ctx, dbusercr); err != nil {
			log.Error(err, "Failed to update status")
		}
	}()

	// Init the kubehelper object
	r.kubeHelper = kubehelper.NewKubeHelper(r.Client, r.Recorder, dbusercr)

	// Get the DB by the reference provided in the manifest
	dbcr := &kindav1beta1.Database{}
	if err := r.Get(ctx, types.NamespacedName{Namespace: req.Namespace, Name: dbusercr.Spec.DatabaseRef}, dbcr); err != nil {
		return r.manageError(ctx, dbusercr, err, false)
	}

	// The secret is required for all kinds of the events, because it's used a storage for the
	// dbuser data. So even when a dbuser is removed, we need to get the secret in order to
	// let the db-operator know which exactly user must be removed.
	userSecret, err := r.getDbUserSecret(ctx, dbusercr)
	if err != nil {
<<<<<<< HEAD
		if k8serrors.IsNotFound(err) {
			dbName := dbcr.Spec.DatabaseName
			if len(dbName) == 0 {
				dbName = fmt.Sprintf("%s-%s", dbusercr.Namespace, dbusercr.Spec.DatabaseRef)
			}
			secretData, err := dbhelper.GenerateDatabaseSecretData(dbusercr.ObjectMeta, dbcr.Status.Engine, dbName, dbcr.Spec.UserName)
=======
		// If a secret is not found on the "delete" event it should be a critical unrecoverable
		// error, cause we don't know which user must be removed
		if k8serrors.IsNotFound(err) && !dbusercr.IsDeleted() {
			dbName := fmt.Sprintf("%s-%s", dbusercr.Namespace, dbusercr.Spec.DatabaseRef)
			secretData, err := dbhelper.GenerateDatabaseSecretData(dbusercr.ObjectMeta, dbcr.Status.Engine, dbName)
>>>>>>> 23610d89
			if err != nil {
				log.Error(err, "Could not generate credentials for database")
				return r.manageError(ctx, dbusercr, err, false)
			}
			userSecret = kci.SecretBuilder(dbusercr.Spec.SecretName, dbusercr.Namespace, secretData)
		} else {
			log.Error(err, "Could not get database secret")
			return r.manageError(ctx, dbusercr, err, true)
		}
	}

	// Make sure the secret is reflecting the actual desired state
	err = r.kubeHelper.HandleCreateOrUpdate(ctx, userSecret)
	if err != nil {
		// failed to create secret
		return r.manageError(ctx, dbusercr, err, false)
	}

	creds, err := parseDbUserSecretData(dbcr.Status.Engine, userSecret.Data)
	if err != nil {
		return r.manageError(ctx, dbusercr, err, false)
	}

	// If we don't check for changes, status should be false on each reconciliation
	if !r.CheckChanges || isDbUserChanged(dbusercr, userSecret) {
		dbusercr.Status.Status = false
	}

	if !dbusercr.Status.Status {
		instance := &kindav1beta1.DbInstance{}
		if err := r.Get(ctx, types.NamespacedName{Name: dbcr.Spec.Instance}, instance); err != nil {
			return r.manageError(ctx, dbusercr, err, false)
		}
		// Check if chosen ExtraPrivileges are allowed on the instance
		for _, priv := range dbusercr.Spec.ExtraPrivileges {
			if !slices.Contains(instance.Spec.AllowedPrivileges, priv) {
				err := fmt.Errorf("role %s is not allowed on the instance %s", priv, instance.Name)
				return r.manageError(ctx, dbusercr, err, false)
			}
		}
		db, dbuser, err := dbhelper.FetchDatabaseData(ctx, dbcr, creds, instance)
		if err != nil {
			// failed to determine database type
			return r.manageError(ctx, dbusercr, err, false)
		}

		val, ok := dbusercr.Annotations[consts.GRANT_TO_ADMIN_ON_DELETE]
		if ok {
			boolVal, err := strconv.ParseBool(val)
			if err != nil {
				log.Info(
					"can't parse a value of an annotation into a bool, ignoring",
					"annotation",
					consts.GRANT_TO_ADMIN_ON_DELETE,
					"value",
					val,
					"error",
					err,
				)
			} else {
				dbuser.GrantToAdminOnDelete = boolVal
			}
		}

		// Add extra privileges
		dbuser.ExtraPrivileges = dbusercr.Spec.ExtraPrivileges

		dbuser.GrantToAdmin = dbusercr.Spec.GrantToAdmin

		adminSecretResource, err := r.getAdminSecret(ctx, dbcr)
		if err != nil {
			// failed to get admin secret
			return r.manageError(ctx, dbusercr, err, false)
		}

		adminCred, err := db.ParseAdminCredentials(ctx, adminSecretResource.Data)
		if err != nil {
			// failed to parse database admin secret
			return r.manageError(ctx, dbusercr, err, false)
		}

		dbuser.AccessType = dbusercr.Spec.AccessType
		dbuser.Password = creds.Password
		dbuser.Username = creds.Username

		if dbusercr.IsDeleted() {
			if commonhelper.ContainsString(dbusercr.ObjectMeta.Finalizers, "dbuser."+dbusercr.Name) {
				if err := r.handleTemplatedCredentials(ctx, dbcr, dbusercr, dbuser); err != nil {
					return r.manageError(ctx, dbusercr, err, true)
				}
				if err := database.DeleteUser(ctx, db, dbuser, adminCred); err != nil {
					log.Error(err, "failed deleting a user")
					return r.manageError(ctx, dbusercr, err, false)
				}
				kci.RemoveFinalizer(&dbusercr.ObjectMeta, "dbuser."+dbusercr.Name)
				err = r.Update(ctx, dbusercr)
				if err != nil {
					log.Error(err, "error resource updating")
					return r.manageError(ctx, dbusercr, err, false)
				}
				kci.RemoveFinalizer(&dbcr.ObjectMeta, "dbuser."+dbusercr.Name)
				err = r.Update(ctx, dbcr)
				if err != nil {
					log.Error(err, "error resource updating")
					return r.manageError(ctx, dbusercr, err, false)
				}
				if err := r.kubeHelper.HandleDelete(ctx, userSecret); err != nil {
					return r.manageError(ctx, dbusercr, err, false)
				}
			}
		} else {
			if !dbcr.Status.Status {
				err := fmt.Errorf("database %s is not ready yet", dbcr.Name)
				return r.manageError(ctx, dbusercr, err, true)
			}

			// Init the DbUser struct depending on a type
			if !dbusercr.Status.Created {
				log.Info("creating a user", "name", dbusercr.GetName())
				if err := database.CreateUser(ctx, db, dbuser, adminCred); err != nil {
					return r.manageError(ctx, dbusercr, err, false)
				}
				kci.AddFinalizer(&dbusercr.ObjectMeta, "dbuser."+dbusercr.Name)
				err = r.Update(ctx, dbusercr)
				if err != nil {
					log.Error(err, "error resource updating")
					return r.manageError(ctx, dbusercr, err, false)
				}
				kci.AddFinalizer(&dbcr.ObjectMeta, "dbuser."+dbusercr.Name)
				err = r.Update(ctx, dbcr)
				if err != nil {
					log.Error(err, "error resource updatinsr")
					return r.manageError(ctx, dbusercr, err, false)
				}
				dbusercr.Status.Created = true
			} else {
				log.Info("updating a user", "name", dbusercr.GetName())
				if err := database.UpdateUser(ctx, db, dbuser, adminCred); err != nil {
					return r.manageError(ctx, dbusercr, err, false)
				}
			}
			if err := r.handleTemplatedCredentials(ctx, dbcr, dbusercr, dbuser); err != nil {
				return r.manageError(ctx, dbusercr, err, true)
			}
			dbusercr.Status.OperatorVersion = commonhelper.OperatorVersion
			dbusercr.Status.Status = true
			dbusercr.Status.DatabaseName = dbusercr.Spec.DatabaseRef
		}
	}
	return reconcileResult, nil
}

// SetupWithManager sets up the controller with the Manager.
func (r *DbUserReconciler) SetupWithManager(mgr ctrl.Manager) error {
	return ctrl.NewControllerManagedBy(mgr).
		For(&kindav1beta1.DbUser{}).
		Complete(r)
}

func isDbUserChanged(dbucr *kindav1beta1.DbUser, userSecret *corev1.Secret) bool {
	annotations := dbucr.ObjectMeta.GetAnnotations()

	return annotations["checksum/spec"] != kci.GenerateChecksum(dbucr.Spec) ||
		annotations["checksum/secret"] != commonhelper.GenerateChecksumSecretValue(userSecret)
}

func (r *DbUserReconciler) getDbUserSecret(ctx context.Context, dbucr *kindav1beta1.DbUser) (*corev1.Secret, error) {
	secret := &corev1.Secret{}
	key := types.NamespacedName{
		Namespace: dbucr.Namespace,
		Name:      dbucr.Spec.SecretName,
	}
	err := r.Get(ctx, key, secret)
	if err != nil {
		return nil, err
	}

	return secret, nil
}

func (r *DbUserReconciler) manageError(ctx context.Context, dbucr *kindav1beta1.DbUser, issue error, requeue bool) (reconcile.Result, error) {
	log := log.FromContext(ctx)
	dbucr.Status.Status = false
	log.Error(issue, "an error occurred during the reconciliation")

	retryInterval := 60 * time.Second

	r.Recorder.Event(dbucr, "Warning", "Failed", issue.Error())
	err := r.Status().Update(ctx, dbucr)
	if err != nil {
		log.Error(err, "unable to update status")
		return reconcile.Result{
			RequeueAfter: retryInterval,
			Requeue:      requeue,
		}, nil
	}

	// TODO: implementing reschedule calculation based on last updated time
	return reconcile.Result{
		RequeueAfter: retryInterval,
		Requeue:      requeue,
	}, nil
}

func parseDbUserSecretData(engine string, data map[string][]byte) (database.Credentials, error) {
	cred := database.Credentials{}

	switch engine {
	case "postgres":
		if name, ok := data["POSTGRES_DB"]; ok {
			cred.Name = string(name)
		} else {
			return cred, errors.New("POSTGRES_DB key does not exist in secret data")
		}

		if user, ok := data["POSTGRES_USER"]; ok {
			cred.Username = string(user)
		} else {
			return cred, errors.New("POSTGRES_USER key does not exist in secret data")
		}

		if pass, ok := data["POSTGRES_PASSWORD"]; ok {
			cred.Password = string(pass)
		} else {
			return cred, errors.New("POSTGRES_PASSWORD key does not exist in secret data")
		}

		return cred, nil
	case "mysql":
		if name, ok := data["DB"]; ok {
			cred.Name = string(name)
		} else {
			return cred, errors.New("DB key does not exist in secret data")
		}

		if user, ok := data["USER"]; ok {
			cred.Username = string(user)
		} else {
			return cred, errors.New("USER key does not exist in secret data")
		}

		if pass, ok := data["PASSWORD"]; ok {
			cred.Password = string(pass)
		} else {
			return cred, errors.New("PASSWORD key does not exist in secret data")
		}

		return cred, nil
	default:
		return cred, errors.New("not supported engine type")
	}
}

func (r *DbUserReconciler) getAdminSecret(ctx context.Context, dbcr *kindav1beta1.Database) (*corev1.Secret, error) {
	instance := kindav1beta1.DbInstance{}
	if err := r.Get(ctx, types.NamespacedName{Name: dbcr.Spec.Instance}, &instance); err != nil {
		return nil, err
	}

	// get database admin credentials
	secret := &corev1.Secret{}

	if err := r.Get(ctx, instance.Spec.AdminUserSecret.ToKubernetesType(), secret); err != nil {
		return nil, err
	}

	return secret, nil
}

// If dbuser has a deletion timestamp, this function will remove all the templated fields from
// secrets and configmaps, so it's a generic function that can be used for both:
// creating and removing
// It's mostly a copy-paste from the database controller, maybe it might be refactored
func (r *DbUserReconciler) handleTemplatedCredentials(ctx context.Context, dbcr *kindav1beta1.Database, dbusercr *kindav1beta1.DbUser, dbuser *database.DatabaseUser) error {
	databaseSecret, err := r.getDbUserSecret(ctx, dbusercr)
	if err != nil {
		return err
	}

	databaseConfigMap, err := r.getDatabaseConfigMap(ctx, dbcr)
	if err != nil {
		return err
	}

	creds, err := dbhelper.ParseDatabaseSecretData(dbcr, databaseSecret.Data)
	if err != nil {
		return err
	}

	// We don't need dbuser here, because if it's not nil, templates will be built for the dbuser, not the database
	instance := &kindav1beta1.DbInstance{}
	if err := r.Get(ctx, types.NamespacedName{Name: dbcr.Spec.Instance}, instance); err != nil {
		return err
	}

	db, _, err := dbhelper.FetchDatabaseData(ctx, dbcr, creds, instance)
	if err != nil {
		return err
	}

	templateds, err := templates.NewTemplateDataSource(dbcr, dbusercr, databaseSecret, databaseConfigMap, db, dbuser)
	if err != nil {
		return err
	}

	if !dbusercr.IsDeleted() {
		if err := templateds.Render(dbusercr.Spec.Credentials.Templates); err != nil {
			return err
		}
	} else {
		// Render with an empty slice, so tempalted entries are removed from Data and Annotations
		if err := templateds.Render(kindav1beta1.Templates{}); err != nil {
			return err
		}
	}

	if err := r.kubeHelper.HandleCreateOrUpdate(ctx, templateds.SecretK8sObj); err != nil {
		return err
	}

	// Set it to nil explicitly to ensure it's picked up by the GC
	templateds = nil

	return nil
}

func (r *DbUserReconciler) getDatabaseConfigMap(ctx context.Context, dbcr *kindav1beta1.Database) (*corev1.ConfigMap, error) {
	configMap := &corev1.ConfigMap{}
	key := types.NamespacedName{
		Namespace: dbcr.Namespace,
		Name:      dbcr.Spec.SecretName,
	}
	err := r.Get(ctx, key, configMap)
	if err != nil {
		return nil, err
	}

	return configMap, nil
}<|MERGE_RESOLUTION|>--- conflicted
+++ resolved
@@ -98,20 +98,14 @@
 	// let the db-operator know which exactly user must be removed.
 	userSecret, err := r.getDbUserSecret(ctx, dbusercr)
 	if err != nil {
-<<<<<<< HEAD
-		if k8serrors.IsNotFound(err) {
+		// If a secret is not found on the "delete" event it should be a critical unrecoverable
+		// error, cause we don't know which user must be removed
+		if k8serrors.IsNotFound(err) && !dbusercr.IsDeleted() {
 			dbName := dbcr.Spec.DatabaseName
 			if len(dbName) == 0 {
 				dbName = fmt.Sprintf("%s-%s", dbusercr.Namespace, dbusercr.Spec.DatabaseRef)
 			}
 			secretData, err := dbhelper.GenerateDatabaseSecretData(dbusercr.ObjectMeta, dbcr.Status.Engine, dbName, dbcr.Spec.UserName)
-=======
-		// If a secret is not found on the "delete" event it should be a critical unrecoverable
-		// error, cause we don't know which user must be removed
-		if k8serrors.IsNotFound(err) && !dbusercr.IsDeleted() {
-			dbName := fmt.Sprintf("%s-%s", dbusercr.Namespace, dbusercr.Spec.DatabaseRef)
-			secretData, err := dbhelper.GenerateDatabaseSecretData(dbusercr.ObjectMeta, dbcr.Status.Engine, dbName)
->>>>>>> 23610d89
 			if err != nil {
 				log.Error(err, "Could not generate credentials for database")
 				return r.manageError(ctx, dbusercr, err, false)
