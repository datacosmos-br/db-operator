--- conflicted
+++ resolved
@@ -18,6 +18,8 @@
 
 import (
 	"context"
+	"errors"
+	"strconv"
 	"time"
 
 	kindav1beta1 "github.com/db-operator/db-operator/api/v1beta1"
@@ -177,8 +179,6 @@
 		return err
 	}
 
-<<<<<<< HEAD
-=======
 	var instance dbinstance.DbInstance
 	switch backend {
 	case "google":
@@ -248,7 +248,6 @@
 		return errors.New("not supported backend type")
 	}
 
->>>>>>> 23610d89
 	info, err := dbinstance.Create(ctx, instance)
 	if err != nil {
 		if err == dbinstance.ErrAlreadyExists {
