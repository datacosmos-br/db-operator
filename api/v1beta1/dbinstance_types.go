/*
 * Copyright 2021 kloeckner.i GmbH
 * Copyright 2023 DB-Operator Authors
 *
 * Licensed under the Apache License, Version 2.0 (the "License");
 * you may not use this file except in compliance with the License.
 * You may obtain a copy of the License at
 *
 * http://www.apache.org/licenses/LICENSE-2.0
 *
 * Unless required by applicable law or agreed to in writing, software
 * distributed under the License is distributed on an "AS IS" BASIS,
 * WITHOUT WARRANTIES OR CONDITIONS OF ANY KIND, either express or implied.
 * See the License for the specific language governing permissions and
 * limitations under the License.
 */

package v1beta1

import (
	"context"
	"errors"
	"fmt"

	metav1 "k8s.io/apimachinery/pkg/apis/meta/v1"
	"sigs.k8s.io/controller-runtime/pkg/client"
)

// NOTE: json tags are required.  Any new fields you add must have json tags for the fields to be serialized.

// DbInstanceSpec defines the desired state of DbInstance
type DbInstanceSpec struct {
	// Important: Run "make generate" to regenerate code after modifying this file
	Engine          string                  `json:"engine"`
	AdminUserSecret NamespacedName          `json:"adminSecretRef"`
	Backup          DbInstanceBackup        `json:"backup,omitempty"`
	Monitoring      DbInstanceMonitoring    `json:"monitoring,omitempty"`
	SSLConnection   DbInstanceSSLConnection `json:"sslConnection,omitempty"`
	// A list of privileges that are allowed to be set as Dbuser's extra privileges
<<<<<<< HEAD
	AllowedPriveleges []string `json:"allowedPriveleges,omitempty"`
=======
	AllowedPrivileges []string `json:"allowedPrivileges,omitempty"`
>>>>>>> 1995b7d8
	DbInstanceSource  `json:",inline"`
}

// DbInstanceSource represents the source of an instance.
// Only one of its members may be specified.
type DbInstanceSource struct {
	Google    *GoogleInstance    `json:"google,omitempty" protobuf:"bytes,1,opt,name=google"`
	Generic   *GenericInstance   `json:"generic,omitempty" protobuf:"bytes,2,opt,name=generic"`
	OracleOCI *OracleOCIInstance `json:"oracleoci,omitempty" protobuf:"bytes,3,opt,name=oracleoci"`
	Azure     *AzureInstance     `json:"azure,omitempty" protobuf:"bytes,4,opt,name=azure"`
	AWS       *AWSInstance       `json:"aws,omitempty" protobuf:"bytes,5,opt,name=aws"`
}

// DbInstanceStatus defines the observed state of DbInstance
type DbInstanceStatus struct {
	// Important: Run "make generate" to regenerate code after modifying this file
	Phase     string            `json:"phase"`
	Status    bool              `json:"status"`
	Info      map[string]string `json:"info,omitempty"`
	Checksums map[string]string `json:"checksums,omitempty"`
}

// GoogleInstance is used when instance type is Google Cloud SQL
// and describes necessary informations to use google API to create sql instances
type GoogleInstance struct {
	InstanceName  string         `json:"instance"`
	ConfigmapName NamespacedName `json:"configmapRef"`
	APIEndpoint   string         `json:"apiEndpoint,omitempty"`
	ClientSecret  NamespacedName `json:"clientSecretRef,omitempty"`
}

// OracleOCIInstance is used when instance type is Oracle OCI
type OracleOCIInstance struct {
	InstanceName  string         `json:"instance"`
	ConfigmapName NamespacedName `json:"configmapRef"`
	APIEndpoint   string         `json:"apiEndpoint,omitempty"`
	ClientSecret  NamespacedName `json:"clientSecretRef,omitempty"`
}

// AzureInstance is used when instance type is Azure
type AzureInstance struct {
	InstanceName  string         `json:"instance"`
	ConfigmapName NamespacedName `json:"configmapRef"`
	APIEndpoint   string         `json:"apiEndpoint,omitempty"`
	ClientSecret  NamespacedName `json:"clientSecretRef,omitempty"`
}

// AWSInstance is used when instance type is AWS
type AWSInstance struct {
	InstanceName  string         `json:"instance"`
	ConfigmapName NamespacedName `json:"configmapRef"`
	APIEndpoint   string         `json:"apiEndpoint,omitempty"`
	ClientSecret  NamespacedName `json:"clientSecretRef,omitempty"`
}

// BackendServer defines backend database server
type BackendServer struct {
	Host          string `json:"host"`
	Port          uint16 `json:"port"`
	MaxConnection uint16 `json:"maxConn"`
	ReadOnly      bool   `json:"readonly,omitempty"`
}

// GenericInstance is used when instance type is generic
// and describes necessary information to use instance
// generic instance can be any backend, it must be reachable by described address and port
type GenericInstance struct {
	Host         string   `json:"host,omitempty"`
	HostFrom     *FromRef `json:"hostFrom,omitempty"`
	Port         uint16   `json:"port,omitempty"`
	PortFrom     *FromRef `json:"portFrom,omitempty"`
	PublicIP     string   `json:"publicIp,omitempty"`
	PublicIPFrom *FromRef `json:"publicIpFrom,omitempty"`
	// BackupHost address will be used for dumping database for backup
	// Usually secondary address for primary-secondary setup or cluster lb address
	// If it's not defined, above Host will be used as backup host address.
	BackupHost string `json:"backupHost,omitempty"`
}

type FromRef struct {
	Kind      string `json:"kind"`
	Name      string `json:"name"`
	Namespace string `json:"namespace"`
	Key       string `json:"key"`
}

// DbInstanceBackup defines name of google bucket to use for storing database dumps for backup when backup is enabled
type DbInstanceBackup struct {
	Bucket string `json:"bucket"`
}

// DbInstanceMonitoring defines if exporter
type DbInstanceMonitoring struct {
	Enabled bool `json:"enabled"`
}

// DbInstanceSSLConnection defines whether connection from db-operator to instance has to be ssl or not
type DbInstanceSSLConnection struct {
	Enabled bool `json:"enabled"`
	// SkipVerify use SSL connection, but don't check against a CA
	SkipVerify bool `json:"skip-verify"`
}

//+kubebuilder:object:root=true
//+kubebuilder:subresource:status
//+kubebuilder:resource:scope=Cluster,shortName=dbin
//+kubebuilder:printcolumn:name="Phase",type=string,JSONPath=`.status.phase`,description="current phase"
//+kubebuilder:printcolumn:name="Status",type=string,JSONPath=`.status.status`,description="health status"
// +kubebuilder:storageversion

// DbInstance is the Schema for the dbinstances API
type DbInstance struct {
	metav1.TypeMeta   `json:",inline"`
	metav1.ObjectMeta `json:"metadata,omitempty"`

	Spec   DbInstanceSpec   `json:"spec,omitempty"`
	Status DbInstanceStatus `json:"status,omitempty"`
}

//+kubebuilder:object:root=true

// DbInstanceList contains a list of DbInstance
type DbInstanceList struct {
	metav1.TypeMeta `json:",inline"`
	metav1.ListMeta `json:"metadata,omitempty"`
	Items           []DbInstance `json:"items"`
}

func init() {
	SchemeBuilder.Register(&DbInstance{}, &DbInstanceList{})
}

// ValidateEngine checks if defined engine by DbInstance object is supported by db-operator
func (dbin *DbInstance) ValidateEngine() error {
	if (dbin.Spec.Engine == "mysql") || (dbin.Spec.Engine == "postgres") ||
		(dbin.Spec.Engine == "mongodb") || (dbin.Spec.Engine == "clickhouse") ||
		(dbin.Spec.Engine == "oracle") || (dbin.Spec.Engine == "sqlserver") {
		return nil
	}

	return errors.New("not supported engine type")
}

// ValidateExistingDatabase checks if there's an existing database for the same instance in any namespace
func (dbin *DbInstance) ValidateExistingDatabase(ctx context.Context, c client.Client) error {
	var dbList DbInstanceList
	if err := c.List(ctx, &dbList); err != nil {
		return err
	}

	for _, db := range dbList.Items {
		if db.Spec.AdminUserSecret == dbin.Spec.AdminUserSecret && db.Name != dbin.Name {
			return fmt.Errorf("a database for instance %s already exists in namespace %s", dbin.Spec.AdminUserSecret, db.Namespace)
		}
	}

	return nil
}

// ValidateBackend checks if backend type of instance is defined properly
// returns error when more than one backend types are defined
// or when no backend type is defined
func (dbin *DbInstance) ValidateBackend() error {
	source := dbin.Spec.DbInstanceSource

	if source.Google == nil && source.Generic == nil &&
		source.OracleOCI == nil && source.Azure == nil &&
		source.AWS == nil {
		return errors.New("no instance type defined")
	}

	numSources := 0

	if source.Google != nil {
		numSources++
	}

	if source.Generic != nil {
		numSources++
	}

	if source.OracleOCI != nil {
		numSources++
	}

	if source.Azure != nil {
		numSources++
	}

	if source.AWS != nil {
		numSources++
	}

	if numSources > 1 {
		return errors.New("may not specify more than 1 instance type")
	}

	return nil
}

// GetBackendType returns type of instance infrastructure.
// Infrastructure where database is running ex) google cloud sql, generic instance
func (dbin *DbInstance) GetBackendType() (string, error) {
	err := dbin.ValidateBackend()
	if err != nil {
		return "", err
	}

	source := dbin.Spec.DbInstanceSource

	if source.Google != nil {
		return "google", nil
	}

	if source.OracleOCI != nil {
		return "oracleoci", nil
	}

	if source.Azure != nil {
		return "azure", nil
	}

	if source.AWS != nil {
		return "aws", nil
	}

	if source.Generic != nil {
		return "generic", nil
	}

	return "", errors.New("no backend type defined")
}

// IsMonitoringEnabled returns boolean value if monitoring is enabled for the instance
func (dbin *DbInstance) IsMonitoringEnabled() bool {
	return dbin.Spec.Monitoring.Enabled
}

// DbInstances don't have the cleanup feature
func (dbin *DbInstance) IsCleanup() bool {
	return false
}

func (dbin *DbInstance) IsDeleted() bool {
	return dbin.GetDeletionTimestamp() != nil
}

// This method isn't supported by dbin
func (dbin *DbInstance) GetSecretName() string {
	return ""
}

func (db *DbInstance) Hub() {
	// Function to mark the DbInstance as a hub
}<|MERGE_RESOLUTION|>--- conflicted
+++ resolved
@@ -37,11 +37,7 @@
 	Monitoring      DbInstanceMonitoring    `json:"monitoring,omitempty"`
 	SSLConnection   DbInstanceSSLConnection `json:"sslConnection,omitempty"`
 	// A list of privileges that are allowed to be set as Dbuser's extra privileges
-<<<<<<< HEAD
-	AllowedPriveleges []string `json:"allowedPriveleges,omitempty"`
-=======
 	AllowedPrivileges []string `json:"allowedPrivileges,omitempty"`
->>>>>>> 1995b7d8
 	DbInstanceSource  `json:",inline"`
 }
 
