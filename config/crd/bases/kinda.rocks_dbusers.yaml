---
apiVersion: apiextensions.k8s.io/v1
kind: CustomResourceDefinition
metadata:
  annotations:
    controller-gen.kubebuilder.io/version: v0.14.0
  name: dbusers.kinda.rocks
spec:
  group: kinda.rocks
  names:
    kind: DbUser
    listKind: DbUserList
    plural: dbusers
    singular: dbuser
  scope: Namespaced
  versions:
  - additionalPrinterColumns:
    - description: current dbuser status
      jsonPath: .status.status
      name: Status
      type: boolean
    - description: To which database user should have access
      jsonPath: .spec.databaseRef
      name: DatabaseName
      type: string
    - description: To which databases user should have access
      jsonPath: .spec.databaseRefs
      name: DatabaseNames
      type: string
    - description: A type of access the user has
      jsonPath: .spec.accessType
      name: AccessType
      type: string
<<<<<<< HEAD
=======
    - description: db-operator version of last full reconcile
      jsonPath: .status.operatorVersion
      name: OperatorVersion
      type: string
>>>>>>> 23610d89
    - description: time since creation of resource
      jsonPath: .metadata.creationTimestamp
      name: Age
      type: date
    name: v1beta1
    schema:
      openAPIV3Schema:
        description: DbUser is the Schema for the dbusers API
        properties:
          apiVersion:
            description: |-
              APIVersion defines the versioned schema of this representation of an object.
              Servers should convert recognized schemas to the latest internal value, and
              may reject unrecognized values.
              More info: https://git.k8s.io/community/contributors/devel/sig-architecture/api-conventions.md#resources
            type: string
          kind:
            description: |-
              Kind is a string value representing the REST resource this object represents.
              Servers may infer this from the endpoint the client submits requests to.
              Cannot be updated.
              In CamelCase.
              More info: https://git.k8s.io/community/contributors/devel/sig-architecture/api-conventions.md#types-kinds
            type: string
          metadata:
            type: object
          spec:
            description: DbUserSpec defines the desired state of DbUser
            properties:
              accessType:
                description: |-
                  AccessType that should be given to a user
                  Currently only readOnly and readWrite are supported by the operator
                type: string
              cleanup:
                type: boolean
              credentials:
                description: |-
                  Credentials should be used to setup everything relates to k8s secrets and configmaps
                  TODO(@allanger): Field .spec.secretName should be moved here in the v1beta2 version
                properties:
                  templates:
                    description: Templates to add custom entries to ConfigMaps and
                      Secrets
                    items:
                      description: Tempaltes to add custom entries to ConfigMaps and
                        Secrets
                      properties:
                        name:
                          type: string
                        secret:
                          type: boolean
                        template:
                          type: string
                      required:
                      - name
                      - secret
                      - template
                      type: object
                    type: array
                type: object
              databaseRef:
                description: |-
                  DatabaseRef should contain a name of a Database to create a user there
                  Database should be in the same namespace with the user, unless NamespaceRef is specified
                type: string
              databaseRefs:
                items:
                  type: string
                type: array
              extraPrivileges:
                description: A list of additional roles that should be added to the
                  user
                items:
                  type: string
                type: array
              grantToAdmin:
                default: true
                description: |-
                  Should the user be granted to the admin user
                  For example, it should be set to true on Azure instance,
                  because the admin given by them is not a super user,
                  but should be set to false on AWS, when rds_iam extra
                  privilege is added
                  By default is set to true
                  Only applies to Postgres, doesn't have any effect on Mysql
                  TODO: Default should be false, but not to introduce breaking
                        changes it's now set to true. It should be changed in
                        in the next API version
                type: boolean
              namespaceRef:
                type: string
              secretName:
                description: SecretName name that should be used to save user's credentials
                type: string
              user:
                type: string
            required:
            - accessType
            - secretName
            type: object
          status:
            description: DbUserStatus defines the observed state of DbUser
            properties:
              created:
                description: It's required to let the operator update users
                type: boolean
              database:
                type: string
              operatorVersion:
                type: string
              status:
                type: boolean
            required:
            - created
            - database
            - status
            type: object
        type: object
    served: true
    storage: true
    subresources:
      status: {}<|MERGE_RESOLUTION|>--- conflicted
+++ resolved
@@ -31,13 +31,10 @@
       jsonPath: .spec.accessType
       name: AccessType
       type: string
-<<<<<<< HEAD
-=======
     - description: db-operator version of last full reconcile
       jsonPath: .status.operatorVersion
       name: OperatorVersion
       type: string
->>>>>>> 23610d89
     - description: time since creation of resource
       jsonPath: .metadata.creationTimestamp
       name: Age
