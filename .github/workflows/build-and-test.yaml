--- conflicted
+++ resolved
@@ -199,14 +199,9 @@
     strategy:
       matrix:
         image:
-<<<<<<< HEAD
-        - mysql:5.7
-        - mysql:8.0
-=======
           - mysql:5.7
           - mysql:8.0
           - mysql:9.1
->>>>>>> 23610d89
     steps:
     - name: Checkout
       uses: actions/checkout@v4
@@ -244,13 +239,6 @@
     strategy:
       matrix:
         image:
-<<<<<<< HEAD
-        - mariadb:10.10
-        - mariadb:10.11
-        - mariadb:11.0
-        - mariadb:11.1
-        - mariadb:11.2
-=======
           - mariadb:10.5
           - mariadb:10.6
           - mariadb:10.11
@@ -259,7 +247,6 @@
           - mariadb:11.4
           - mariadb:11.5
 
->>>>>>> 23610d89
     steps:
     - name: Checkout
       uses: actions/checkout@v4
@@ -297,14 +284,6 @@
     strategy:
       matrix:
         image:
-<<<<<<< HEAD
-        - postgres:16
-        - postgres:15
-        - postgres:14
-        - postgres:13
-        - postgres:12
-        - postgres:11
-=======
           - postgres:17
           - postgres:16
           - postgres:15
@@ -312,7 +291,6 @@
           - postgres:13
           - postgres:12
           - postgres:11
->>>>>>> 23610d89
     steps:
     - name: Checkout
       uses: actions/checkout@v4
