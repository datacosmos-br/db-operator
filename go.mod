--- conflicted
+++ resolved
@@ -1,12 +1,8 @@
 module github.com/db-operator/db-operator
 
-<<<<<<< HEAD
-go 1.23.1
-=======
-go 1.23
+go 1.22.0
 
-toolchain go1.23.1
->>>>>>> 49e19e3e
+toolchain go1.22.4
 
 replace github.com/imdario/mergo => github.com/imdario/mergo v0.3.16
 
