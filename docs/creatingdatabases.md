# Creating Databases

## Before start

First, in order to create a **Database** resource, a **DbInstance** resource is necessary. This defines the target server where the database must be created. **Database** resources require **DbInstance**. One or more **DbInstance(s)** are necessary for creating **Database(s)**

Check if DbInstance exists on cluster and running.
```
$ kubectl get dbin
```

The result should be like below.
```
NAME              PHASE      STATUS
example-generic   Running   false
```

If you get `No resources found.`, go to [how to create DbInstance](creatinginstances.md)

For more details about how it works check [here](howitworks.md)

## Next
- [Creating Databases](#creating-databases)
  - [Before start](#before-start)
  - [Next](#next)
    - [CreatingDatabases](#creatingdatabases)
    - [ConnectingToTheDatabase](#connectingtothedatabase)
    - [CheckingDatabaseStatus](#checkingdatabasestatus)
    - [PostgreSQL](#postgresql)

### CreatingDatabases

Create Database custom resource

```YAML
apiVersion: "kinda.rocks/v1beta1"
kind: "Database"
metadata:
  name: "example-db"
spec:
  secretName: example-db-credentials # DB Operator will create secret with this name. it contains db name, user, password
  instance: example-gsql # This has to be match with DbInstance name
  deletionProtected: false # Protection to not delete database when custom resource is deleted
  backup:
    enable: false # turn it to true when you want to use back up feature. currently only support postgres
    cron: "0 0 * * *"
  credentials: 
    templates:
      - name: USER_PASSWORD
        template: "{{ .Username }}-{{ .Password }}"
        secret: true
  secretsTemplates:
    CONNECTION_STRING: "jdbc:{{ .Protocol }}://{{ .UserName }}:{{ .Password }}@{{ .DatabaseHost }}:{{ .DatabasePort }}/{{ .DatabaseName }}" 
    PASSWORD_USER: "{{ .Password }}_{{ .UserName }}"
```
With `credentials.templates` you can add new entries to database ConfigMap and Secret. This feature uses go templates, so you can build custom string using either predefined helper functions:

- Protocol: Depends on the db engine. Possible values are mysql/postgresql
- Hostname: The same value as for db host in the connection configmap 
- Port: The same value as for db port in the connection configmap 
- Database: The same value as for db name in the creds secret
- Username: The same value as for database user in the creds secret
- Password: The same value as for password in the creds secret

Or getting data directly from a data source, possible options are.

- Secret: Query data from the Secret
- ConfigMap: Query data from the ConfigMap 
- Query: Get data directly from the database

When using `Secret` and `ConfigMap` you can query the previously created secret to template a new one, e.g.:

```yaml
spec:
  credentials:
    templates:
      - name: TMPL_1
        template: "test"
        secret: false
      - name: TMPL_2
        template: "{{ .ConfigMap \"TMPL_1\"}}"
        secret: true
      - name: TMPL_3
        template: "{{ .Secret \"TMPL_2\"}}"
        secret: false
```

When using `Query` you need to make sure that you query returns only one value. For example:

```yaml
...
    templates:
      - name: POSTGRES_VERSION
        secret: false
        template: "{{ .Query \"SHOW server_version;\" }}"

```


Make sure to set `.templates[].secret` to `true` when templating sensitive data, db-operator will not detect it automatically. By default, secret is set to `false`, so new entry will be added to the ConfigMap

> `secretsTemplates` are deprecated and will be completely replaced by `credentials.templates` in the `v1beta2`, so please, make sure to migrate, or let the webhook take care of it later. You can't use both: secretsTemplates and credentials.templates at the same time, please choose only one option

With `secretsTemplates` you can add fields to the database secret that are composed by any string and by any of the following templated values: 
```YAML
- Protocol: Depending on db engine. Possible values are mysql/postgresql
- UserName: The same value as for database user in the creds secret
- Password: The same value as for password in the creds secret
- DatabaseHost: The same value as for db host in the connection configmap 
- DatabasePort: The same value as for db port in the connection configmap 
- DatabaseName: The same value as for db host in the creds secret
```

If no `credentials.templates` and `secretsTemplates` are specified, a default connection string example will be added to the secret: 
```YAML
CONNECTION_STRING: "jdbc:{{ .Protocol }}://{{ .UserName }}:{{ .Password }}@{{ .DatabaseHost }}:{{ .DatabasePort }}/{{ .DatabaseName }}" 
```

For `postgres` it's also possible to drop the `Public` schema after the database creation, or to create additional schemas. To do that, you need to provide these fields: 
```YAML
postgres:
  dropPublicSchema: true # Do not set it, or set to false if you don't want to drop the public schema
  schemas: # The user that's going to be created by db-operator, will be granted all privileges on these schemas
    - schema_1
    - schema_2
```

If you initialize a database with `dropPublicSchema: false` and then later change it to `true`, or add schemas with the `schemas` field and later try to remove them by updating the manifest, you may be unable to do that. Because `db-operator` won't use `DROP CASCADE` for removing schemas, and if there are objects depending on a schema, someone with admin access will have to remove these objects manually. 

There is a support for [Postgres Database Templates](https://www.postgresql.org/docs/current/manage-ag-templatedbs.html). To create a database from template, you need to set `.spec.postgres.template`. It's referencing to a database on the Postgres server, but not to the k8s Database resource that is created by operator, so there is no validation on the db-operator side that a template exists.

After successful `Database` creation, you must be able to get a secret named like `example-db-credentials`.

```
$ kubectl get secret example-db-credentials
```
It contains credentials to connect to the database generated by operator.

For postgres,
```YAML
apiVersion: v1
kind: Secret
metadata:
  labels:
    created-by: db-operator
  name: example-db-credentials
type: Opaque
data:
  POSTGRES_DB: << base64 encoded database name (generated by db operator) >>
  POSTGRES_PASSWORD: << base64 encoded password (generated by db operator) >>
  POSTGRES_USER: << base64 encoded user name (generated by db operator) >>
  CONNECTION_STRING: << base64 encoded database connection string >>
```

For mysql,
```YAML
apiVersion: v1
kind: Secret
metadata:
  labels:
    created-by: db-operator
  name: example-db-credentials
type: Opaque
data:
  DB: << base64 encoded database name (generated by db operator) >>
  PASSWORD: << base64 encoded password (generated by db operator) >>
  USER: << base64 encoded user name (generated by db operator) >>
  CONNECTION_STRING: << base64 encoded database connection string >>
```

You should be able to get configmap with same name as secret like `example-db-credentials`.
```
$ kubectl get configmap example-db-credentials
```

It contains connection information for database server access.

```YAML
apiVersion: v1
kind: ConfigMap
metadata:
  labels:
    created-by: db-operator
  name: example-db-credentials
data:
  DB_CONN: << database server address >>
  DB_PORT: << database server port >>
  DB_PUBLIC_IP: << database server public ip >>
  ...
```

By default, ConfigMap and Secret are created without an Owner Reference, so they won't be removed if the `Database` resource is removed. If you want it to be deleted too, you need to turn on the cleanup function.
```YAML
apiVersion: "kinda.rocks/v1beta1"
kind: "Database"
metadata:
  name: "example-db"
spec:
  cleanup: true
```

If this feature is enabled, then `Database` becomes an owner of Secrets and ConfigMaps, and by removing a database, you'll also remove them. 
### ConnectingToTheDatabase

By using the secret and the configmap created by operator after database creation, pods in Kubernetes can connect to the database.
The following deployment is an example of how application pods can connect to the database.

```YAML
apiVersion: apps/v1
kind: Deployment
metadata:
  name: example-app
spec:
  replicas: 1
  selector:
    matchLabels:
      app: example
  template:
    metadata:
      labels:
        app: example
    spec:
      containers:
      - name: example-app
        image: "appimage:latest"
        imagePullPolicy: Always
        env:
        - name: POSTGRES_PASSWORD_FILE
          value: /run/secrets/postgres/POSTGRES_PASSWORD
        - name: POSTGRES_USERNAME
          valueFrom:
            secretKeyRef:
              key: POSTGRES_USER
              name: example-db-credentials # has to be same with spec.secretName of Database custom resource
        - name: POSTGRES_DB
          valueFrom:
            secretKeyRef:
              key: POSTGRES_DB
              name: example-db-credentials # has to be same with spec.secretName of Database custom resource
        - name: POSTGRES_HOST
          valueFrom:
            configMapKeyRef:
              key: DB_CONN
              name: example-db-credentials # has to be same with spec.secretName of Database custom resource
        volumeMounts:
        - mountPath: /run/secrets/postgres/
          name: db-secret
          readOnly: true
      volumes:
      - name: db-secret
        secret:
          defaultMode: 420
          secretName: example-db-credentials # has to be same with spec.secretName of Database custom resource
```


### CheckingDatabaseStatus

To check **Database** status
```
kubectl get db example-db
```

The output should be like
```
NAME          PHASE   STATUS   PROTECTED   DBINSTANCE         AGE
example-db    Ready   true     false       example-generic    4h39m
```

Possible phases and meanings
| Phase                 | Description                           |
|-------------------    |-----------------------                |
| `Creating`            | On going creation of database in the database server |
| `InfoConfigMapCreating` | Generating and building configmap data with database server information |
| `InstanceAccessSecretCreating`  | When instance type is `google`, it's creating access secret in the namespace where `Database` exists.  |
| `BackupJobCreating`   | Creating backup `Cronjob` when backup is enabled in the `spec` |
| `Finishing`           | Setting status of `Database` to true |
| `Ready`               | `Database` is created and all the configs are applied. Healthy status. |
| `Deleting`            | `Database` is being deleted. |

### PostgreSQL

PostgreSQL extensions listed under `spec.postgres.extensions` will be enabled by DB Operator.
DB Operator execute `CREATE EXTENSION IF NOT EXISTS` on the target database.

```YAML
apiVersion: "kinda.rocks/v1beta1"
kind: "Database"
metadata:
  name: "example-db"
spec:
  secretName: example-db-credentials
  instance: example-gsql
  deletionProtected: false
<<<<<<< HEAD
  postgres:
    extensions:
      - pgcrypto
      - uuid-ossp
      - plpgsql
=======
  extensions:
    - pgcrypto
    - uuid-ossp
    - plpgsql
  database: customdbname # <NAMESPACE>_<DB_INSTANCE_NAME> by default
  user: customuser # <NAMESPACE>_<DB_INSTANCE_NAME> by default
>>>>>>> 941783ee
```
When monitoring is enabled on DbInstance spec, `pg_stat_statements` extension will be enabled.
If below error occurs during database creation, the module must be loaded by adding pg_stat_statements to shared_preload_libraries in postgresql.conf on the server side.
```
ERROR: pg_stat_statements must be loaded via shared_preload_libraries
```<|MERGE_RESOLUTION|>--- conflicted
+++ resolved
@@ -44,20 +44,20 @@
   backup:
     enable: false # turn it to true when you want to use back up feature. currently only support postgres
     cron: "0 0 * * *"
-  credentials: 
+  credentials:
     templates:
       - name: USER_PASSWORD
         template: "{{ .Username }}-{{ .Password }}"
         secret: true
   secretsTemplates:
-    CONNECTION_STRING: "jdbc:{{ .Protocol }}://{{ .UserName }}:{{ .Password }}@{{ .DatabaseHost }}:{{ .DatabasePort }}/{{ .DatabaseName }}" 
+    CONNECTION_STRING: "jdbc:{{ .Protocol }}://{{ .UserName }}:{{ .Password }}@{{ .DatabaseHost }}:{{ .DatabasePort }}/{{ .DatabaseName }}"
     PASSWORD_USER: "{{ .Password }}_{{ .UserName }}"
 ```
 With `credentials.templates` you can add new entries to database ConfigMap and Secret. This feature uses go templates, so you can build custom string using either predefined helper functions:
 
 - Protocol: Depends on the db engine. Possible values are mysql/postgresql
-- Hostname: The same value as for db host in the connection configmap 
-- Port: The same value as for db port in the connection configmap 
+- Hostname: The same value as for db host in the connection configmap
+- Port: The same value as for db port in the connection configmap
 - Database: The same value as for db name in the creds secret
 - Username: The same value as for database user in the creds secret
 - Password: The same value as for password in the creds secret
@@ -65,7 +65,7 @@
 Or getting data directly from a data source, possible options are.
 
 - Secret: Query data from the Secret
-- ConfigMap: Query data from the ConfigMap 
+- ConfigMap: Query data from the ConfigMap
 - Query: Get data directly from the database
 
 When using `Secret` and `ConfigMap` you can query the previously created secret to template a new one, e.g.:
@@ -101,22 +101,22 @@
 
 > `secretsTemplates` are deprecated and will be completely replaced by `credentials.templates` in the `v1beta2`, so please, make sure to migrate, or let the webhook take care of it later. You can't use both: secretsTemplates and credentials.templates at the same time, please choose only one option
 
-With `secretsTemplates` you can add fields to the database secret that are composed by any string and by any of the following templated values: 
+With `secretsTemplates` you can add fields to the database secret that are composed by any string and by any of the following templated values:
 ```YAML
 - Protocol: Depending on db engine. Possible values are mysql/postgresql
 - UserName: The same value as for database user in the creds secret
 - Password: The same value as for password in the creds secret
-- DatabaseHost: The same value as for db host in the connection configmap 
-- DatabasePort: The same value as for db port in the connection configmap 
+- DatabaseHost: The same value as for db host in the connection configmap
+- DatabasePort: The same value as for db port in the connection configmap
 - DatabaseName: The same value as for db host in the creds secret
 ```
 
-If no `credentials.templates` and `secretsTemplates` are specified, a default connection string example will be added to the secret: 
-```YAML
-CONNECTION_STRING: "jdbc:{{ .Protocol }}://{{ .UserName }}:{{ .Password }}@{{ .DatabaseHost }}:{{ .DatabasePort }}/{{ .DatabaseName }}" 
-```
-
-For `postgres` it's also possible to drop the `Public` schema after the database creation, or to create additional schemas. To do that, you need to provide these fields: 
+If no `credentials.templates` and `secretsTemplates` are specified, a default connection string example will be added to the secret:
+```YAML
+CONNECTION_STRING: "jdbc:{{ .Protocol }}://{{ .UserName }}:{{ .Password }}@{{ .DatabaseHost }}:{{ .DatabasePort }}/{{ .DatabaseName }}"
+```
+
+For `postgres` it's also possible to drop the `Public` schema after the database creation, or to create additional schemas. To do that, you need to provide these fields:
 ```YAML
 postgres:
   dropPublicSchema: true # Do not set it, or set to false if you don't want to drop the public schema
@@ -125,7 +125,7 @@
     - schema_2
 ```
 
-If you initialize a database with `dropPublicSchema: false` and then later change it to `true`, or add schemas with the `schemas` field and later try to remove them by updating the manifest, you may be unable to do that. Because `db-operator` won't use `DROP CASCADE` for removing schemas, and if there are objects depending on a schema, someone with admin access will have to remove these objects manually. 
+If you initialize a database with `dropPublicSchema: false` and then later change it to `true`, or add schemas with the `schemas` field and later try to remove them by updating the manifest, you may be unable to do that. Because `db-operator` won't use `DROP CASCADE` for removing schemas, and if there are objects depending on a schema, someone with admin access will have to remove these objects manually.
 
 There is a support for [Postgres Database Templates](https://www.postgresql.org/docs/current/manage-ag-templatedbs.html). To create a database from template, you need to set `.spec.postgres.template`. It's referencing to a database on the Postgres server, but not to the k8s Database resource that is created by operator, so there is no validation on the db-operator side that a template exists.
 
@@ -199,7 +199,7 @@
   cleanup: true
 ```
 
-If this feature is enabled, then `Database` becomes an owner of Secrets and ConfigMaps, and by removing a database, you'll also remove them. 
+If this feature is enabled, then `Database` becomes an owner of Secrets and ConfigMaps, and by removing a database, you'll also remove them.
 ### ConnectingToTheDatabase
 
 By using the secret and the configmap created by operator after database creation, pods in Kubernetes can connect to the database.
@@ -292,20 +292,13 @@
   secretName: example-db-credentials
   instance: example-gsql
   deletionProtected: false
-<<<<<<< HEAD
   postgres:
     extensions:
       - pgcrypto
       - uuid-ossp
       - plpgsql
-=======
-  extensions:
-    - pgcrypto
-    - uuid-ossp
-    - plpgsql
-  database: customdbname # <NAMESPACE>_<DB_INSTANCE_NAME> by default
-  user: customuser # <NAMESPACE>_<DB_INSTANCE_NAME> by default
->>>>>>> 941783ee
+  DatabaseName: customdbname # <NAMESPACE>-<DB_INSTANCE_NAME> by default
+  UserName: customuser # <NAMESPACE>-<DB_INSTANCE_NAME> by default
 ```
 When monitoring is enabled on DbInstance spec, `pg_stat_statements` extension will be enabled.
 If below error occurs during database creation, the module must be loaded by adding pg_stat_statements to shared_preload_libraries in postgresql.conf on the server side.
